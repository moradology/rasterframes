/*
 * This software is licensed under the Apache 2 license, quoted below.
 *
 * Copyright 2017 Astraea, Inc.
 *
 * Licensed under the Apache License, Version 2.0 (the "License"); you may not
 * use this file except in compliance with the License. You may obtain a copy of
 * the License at
 *
 *     [http://www.apache.org/licenses/LICENSE-2.0]
 *
 * Unless required by applicable law or agreed to in writing, software
 * distributed under the License is distributed on an "AS IS" BASIS, WITHOUT
 * WARRANTIES OR CONDITIONS OF ANY KIND, either express or implied. See the
 * License for the specific language governing permissions and limitations under
 * the License.
 *
 */

package astraea.spark.rasterframes

import org.apache.spark.sql.catalyst.InternalRow
import org.apache.spark.sql.catalyst.analysis.FunctionRegistry
import org.apache.spark.sql.rf.VersionShims
import org.apache.spark.sql.{SQLContext, rf}

/**
 * Module of Catalyst expressions for efficiently working with tiles.
 *
 * @since 10/10/17
 */
package object expressions {
  private[expressions] def row(input: Any) = input.asInstanceOf[InternalRow]

  /** Unary expression builder builder. */
  private def ub[A, B](f: A ⇒ B)(a: Seq[A]): B = f(a.head)
  /** Binary expression builder builder. */
  private def bb[A, B](f: (A, A) ⇒ B)(a: Seq[A]): B = f(a.head, a.last)

  def register(sqlContext: SQLContext): Unit = {
    // Expression-oriented functions have a different registration scheme
    // Currently have to register with the `builtin` registry due to Spark data hiding.
    val registry: FunctionRegistry = rf.registry(sqlContext)
<<<<<<< HEAD
    VersionShims.registerExpression(registry, "rf_explodeTiles", ExplodeTileExpression.apply(1.0, None, _))
    VersionShims.registerExpression(registry, "rf_cellType", ub(CellTypeExpression.apply))
    VersionShims.registerExpression(registry, "rf_tileDimensions", ub(DimensionsExpression.apply))
=======
    VersionShims.registerExpression(registry, "rf_explodeTiles", ExplodeTiles.apply(1.0, _))
    VersionShims.registerExpression(registry, "rf_cellType", ub(GetCellType.apply))
    VersionShims.registerExpression(registry, "rf_convertCellType", bb(SetCellType.apply))
    VersionShims.registerExpression(registry, "rf_tileDimensions", ub(GetDimensions.apply))
    VersionShims.registerExpression(registry, "rf_boundsGeometry", ub(BoundsToGeometry.apply))
>>>>>>> dbeb5403
  }
}<|MERGE_RESOLUTION|>--- conflicted
+++ resolved
@@ -41,16 +41,10 @@
     // Expression-oriented functions have a different registration scheme
     // Currently have to register with the `builtin` registry due to Spark data hiding.
     val registry: FunctionRegistry = rf.registry(sqlContext)
-<<<<<<< HEAD
-    VersionShims.registerExpression(registry, "rf_explodeTiles", ExplodeTileExpression.apply(1.0, None, _))
-    VersionShims.registerExpression(registry, "rf_cellType", ub(CellTypeExpression.apply))
-    VersionShims.registerExpression(registry, "rf_tileDimensions", ub(DimensionsExpression.apply))
-=======
-    VersionShims.registerExpression(registry, "rf_explodeTiles", ExplodeTiles.apply(1.0, _))
+    VersionShims.registerExpression(registry, "rf_explodeTiles", ExplodeTiles.apply(1.0, None, _))
     VersionShims.registerExpression(registry, "rf_cellType", ub(GetCellType.apply))
     VersionShims.registerExpression(registry, "rf_convertCellType", bb(SetCellType.apply))
     VersionShims.registerExpression(registry, "rf_tileDimensions", ub(GetDimensions.apply))
     VersionShims.registerExpression(registry, "rf_boundsGeometry", ub(BoundsToGeometry.apply))
->>>>>>> dbeb5403
   }
 }