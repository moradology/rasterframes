--- conflicted
+++ resolved
@@ -1,18 +1,13 @@
 package geotrellis.raster
 
 import geotrellis.vector.Extent
-<<<<<<< HEAD
 import org.apache.arrow.vector.{Float8Vector, VectorSchemaRoot}
 import spire.syntax.cfor._
 import org.locationtech.rasterframes._
 import org.locationtech.rasterframes.encoders.CatalystSerializer._
 import org.apache.spark.sql.types.{LongType, StringType, StructField, StructType, IntegerType}
-=======
-import org.locationtech.rasterframes.encoders.CatalystSerializer._
-import org.apache.spark.sql.types.{LongType, StringType, StructField, StructType, IntegerType}
 import org.apache.spark.sql.catalyst.encoders.ExpressionEncoder
 import org.apache.spark.sql.rf.TensorUDT._
->>>>>>> 246cc6eb
 
 import org.locationtech.rasterframes.encoders.CatalystSerializerEncoder
 
@@ -26,33 +21,25 @@
  * @param bufferSize: The number of cells around the boundary that are
  * considered as buffer data
  */
-<<<<<<< HEAD
-case class BufferedTensor(val tensor: ArrowTensor, val bufferRows: Int, val bufferCols: Int, val extent: Option[Extent]) extends CellGrid {
-=======
 case class BufferedTensor(
   val tensor: ArrowTensor,
+  val bufferRows: Int,
   val bufferCols: Int,
-  val bufferRows: Int,
   val extent: Option[Extent]
 ) extends CellGrid {
->>>>>>> 246cc6eb
 
   val cellType = DoubleCellType
 
   val cols = tensor.cols - bufferCols * 2
   val rows = tensor.rows - bufferRows * 2
-<<<<<<< HEAD
   val bands = tensor.shape(0)
   val shape = Seq(bands, rows, cols)
-=======
->>>>>>> 246cc6eb
   val rasterExtent = extent.map(RasterExtent(_, cols, rows))
 
   lazy val bufferedCols = tensor.cols
   lazy val bufferedRows = tensor.rows
   lazy val bufferedExtent = extent.map(_.expandBy(rasterExtent.get.cellwidth * bufferCols,
                                        rasterExtent.get.cellheight * bufferRows))
-<<<<<<< HEAD
 
   def map(fn: Double => Double): BufferedTensor = {
     BufferedTensor(tensor.map(fn), bufferCols, bufferRows, extent)
@@ -165,34 +152,33 @@
     accum += s"with rows buffered by ${bufferRows} and cols buffers by ${bufferCols}"
     println(accum)
   }
-=======
->>>>>>> 246cc6eb
 }
 
 
+// object BufferedTensor {
+//   def apply(tensor: ArrowTensor, br: Int, bc: Int): BufferedTensor = BufferedTensor(tensor, br, bc, None)
+//   // val schema: StructType = {
+//   //   val tensorSchema = StructField("tensor", TensorType, false)
+//   //   val colSchema = StructField("columns", IntegerType, false)
+//   //   val rowSchema = StructField("rows", IntegerType, false)
+//   //   val extentSchema = StructField("extent", schemaOf[Extent], true)
+
+//   //   StructType(Seq(tensorSchema, colSchema, rowSchema, extentSchema))
+//   // }
+// }
+
+
 object BufferedTensor {
-<<<<<<< HEAD
-  def apply(tensor: ArrowTensor, br: Int, bc: Int): BufferedTensor = BufferedTensor(tensor, br, bc, None)
+  import org.apache.spark.sql.rf.BufferedTensorUDT._
+  implicit val arrowTensorEncoder: ExpressionEncoder[BufferedTensor] =
+    CatalystSerializerEncoder[BufferedTensor](true)
+
   // val schema: StructType = {
-  //   val tensorSchema = StructField("tensor", TensorType, false)
+  //   val tensorSchema = StructField("tensor", schemaOf[ArrowTensor], false)
   //   val colSchema = StructField("columns", IntegerType, false)
   //   val rowSchema = StructField("rows", IntegerType, false)
   //   val extentSchema = StructField("extent", schemaOf[Extent], true)
 
   //   StructType(Seq(tensorSchema, colSchema, rowSchema, extentSchema))
   // }
-=======
-  import org.apache.spark.sql.rf.BufferedTensorUDT._
-  implicit val arrowTensorEncoder: ExpressionEncoder[BufferedTensor] =
-    CatalystSerializerEncoder[BufferedTensor](true)
-
-  val schema: StructType = {
-    val tensorSchema = StructField("tensor", schemaOf[ArrowTensor], false)
-    val colSchema = StructField("columns", IntegerType, false)
-    val rowSchema = StructField("rows", IntegerType, false)
-    val extentSchema = StructField("extent", schemaOf[Extent], true)
-
-    StructType(Seq(tensorSchema, colSchema, rowSchema, extentSchema))
-  }
->>>>>>> 246cc6eb
 }