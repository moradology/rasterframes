--- conflicted
+++ resolved
@@ -4,15 +4,11 @@
 
 ### 0.8.1
 
-<<<<<<< HEAD
 * Added `rf_local_no_data`, `rf_local_data` and `rf_interpret_cell_type_as` raster functions.
-* Added `toMarkdown()` and `toHTML()` extension methods for `DataFrame`, and registered them with the IPython formatter system when `rf_ipython` is imported.  
-=======
 * Added: `rf_rgb_composite` and `rf_render_png`.
 * Added `toMarkdown` and `toHTML` extension methods for `DataFrame`, and registered them with the IPython formatter system when `rf_ipython` is imported.
 * New documentation theme (thanks [@jonas](https://github.com/jonas)!).
->>>>>>> dc050ad9
-* Fixed: Removed false return type garauntee in cases where an `Expression` accepts either `Tile` or `ProjectedRasterTile` [(#295)](https://github.com/locationtech/rasterframes/issues/295)
+* Fixed: Removed false return type guarantee in cases where an `Expression` accepts either `Tile` or `ProjectedRasterTile` [(#295)](https://github.com/locationtech/rasterframes/issues/295)
 
 ### 0.8.0
 
