--- conflicted
+++ resolved
@@ -4,11 +4,8 @@
 
 ### 0.8.1
 
-<<<<<<< HEAD
 * Added: `rf_rgb_composite` and `rf_render_png`.
-=======
-* Added `toMarkdown()` and `toHTML()` extension methods for `DataFrame`, and registered them with the IPython formatter system when `rf_ipython` is imported.  
->>>>>>> 0506fb19
+* Added `toMarkdown` and `toHTML` extension methods for `DataFrame`, and registered them with the IPython formatter system when `rf_ipython` is imported.  
 * Fixed: Removed false return type garauntee in cases where an `Expression` accepts either `Tile` or `ProjectedRasterTile` [(#295)](https://github.com/locationtech/rasterframes/issues/295)
 
 ### 0.8.0
