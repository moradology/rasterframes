--- conflicted
+++ resolved
@@ -1,10 +1,6 @@
 # Raster Catalogs
 
-<<<<<<< HEAD
-While much interesting processing can be done on a @ref:[single raster file](raster-read.md#single-raster), RasterFrames shines when _catalogs_ of raster data are to be processed. In its simplest form, a _catalog_ is a list of @ref:[URLs referencing raster files](raster-read.md#uri-formats). This list can be a Spark DataFrame, Pandas DataFrame, CSV file or CSV string. The _catalog_ is input into the `raster` DataSource, described in the @ref:[next page](raster-read.md), which creates tiles from the rasters at the referenced URLs.
-=======
 While much interesting processing can be done on a @ref:[single raster file](raster-read.md#single-raster), RasterFrames shines when _catalogs_ of raster data are to be processed. In its simplest form, a _catalog_ is a list of @ref:[URLs referencing raster files](raster-read.md#uri-formats). This list can be a Spark DataFrame, Pandas DataFrame, CSV file or CSV string. The _catalog_ is input into the `raster` DataSource, described in the @ref:[next page](raster-read.md), which creates _tiles_ from the rasters at the referenced URLs.
->>>>>>> f6163a18
 
 A _catalog_ can have one or two dimensions:
 
