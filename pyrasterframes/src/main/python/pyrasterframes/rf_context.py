#
# This software is licensed under the Apache 2 license, quoted below.
#
# Copyright 2019 Astraea, Inc.
#
# Licensed under the Apache License, Version 2.0 (the "License"); you may not
# use this file except in compliance with the License. You may obtain a copy of
# the License at
#
# [http://www.apache.org/licenses/LICENSE-2.0]
#
# Unless required by applicable law or agreed to in writing, software
# distributed under the License is distributed on an "AS IS" BASIS, WITHOUT
# WARRANTIES OR CONDITIONS OF ANY KIND, either express or implied. See the
# License for the specific language governing permissions and limitations under
# the License.
#
# SPDX-License-Identifier: Apache-2.0
#

"""
This module contains access to the jvm SparkContext with RasterFrameLayer support.
"""

from pyspark import SparkContext
<<<<<<< HEAD
from pyspark.sql import SparkSession

from typing import Any, List
from py4j.java_gateway import JavaMember
from py4j.java_collections import JavaList, JavaMap
=======
from typing import Tuple
>>>>>>> 6554d0b2

__all__ = ['RFContext']


class RFContext(object):
    """
    Entrypoint to RasterFrames services
    """
    def __init__(self, spark_session: SparkSession):
        self._spark_session = spark_session
        self._gateway = spark_session.sparkContext._gateway
        self._jvm = self._gateway.jvm
        jsess = self._spark_session._jsparkSession
        self._jrfctx = self._jvm.org.locationtech.rasterframes.py.PyRFContext(jsess)

    def list_to_seq(self, py_list: List[Any]) -> JavaList:
        conv = self.lookup('_listToSeq')
        return conv(py_list)

<<<<<<< HEAD
    def lookup(self, function_name: str) -> JavaMember:
=======
    def lookup(self, function_name: str):
>>>>>>> 6554d0b2
        return getattr(self._jrfctx, function_name)

    def build_info(self) -> JavaMap:
        return self._jrfctx.buildInfo()

    def companion_of(self, classname: str):
        if not classname.endswith("$"):
            classname = classname + "$"
        companion_module = getattr(self._jvm, classname)
        singleton = getattr(companion_module, "MODULE$")
        return singleton

    # NB: Tightly coupled to `org.locationtech.rasterframes.py.PyRFContext._resolveRasterRef`
    def _resolve_raster_ref(self, ref_struct):
        f = self.lookup("_resolveRasterRef")
        return f(
            ref_struct.source.raster_source_kryo,
            ref_struct.bandIndex,
            ref_struct.subextent.xmin,
            ref_struct.subextent.ymin,
            ref_struct.subextent.xmax,
            ref_struct.subextent.ymax,
        )

    @staticmethod
    def active():
        """
        Get the active Python RFContext and throw an error if it is not enabled for RasterFrames.
        """
        sc = SparkContext._active_spark_context
        if not hasattr(sc, '_rf_context'):
            raise AttributeError(
                "RasterFrames have not been enabled for the active session. Call 'SparkSession.withRasterFrames()'.")
        return sc._rf_context

    @staticmethod
    def call(name, *args):
        f = RFContext.active().lookup(name)
        return f(*args)

    @staticmethod
    def jvm():
        """
        Get the active Scala PyRFContext and throw an error if it is not enabled for RasterFrames.
        """
        return RFContext.active()._jvm
<|MERGE_RESOLUTION|>--- conflicted
+++ resolved
@@ -23,15 +23,12 @@
 """
 
 from pyspark import SparkContext
-<<<<<<< HEAD
 from pyspark.sql import SparkSession
 
 from typing import Any, List
 from py4j.java_gateway import JavaMember
 from py4j.java_collections import JavaList, JavaMap
-=======
 from typing import Tuple
->>>>>>> 6554d0b2
 
 __all__ = ['RFContext']
 
@@ -51,11 +48,7 @@
         conv = self.lookup('_listToSeq')
         return conv(py_list)
 
-<<<<<<< HEAD
     def lookup(self, function_name: str) -> JavaMember:
-=======
-    def lookup(self, function_name: str):
->>>>>>> 6554d0b2
         return getattr(self._jrfctx, function_name)
 
     def build_info(self) -> JavaMap:
