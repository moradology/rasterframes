--- conflicted
+++ resolved
@@ -26,16 +26,13 @@
 from pyspark.sql.column import Column, _to_java_column
 from pyspark.sql.functions import lit
 from .rf_context import RFContext
-<<<<<<< HEAD
 from .rf_types import CellType
 from .version import __version__
 
 from deprecation import deprecated
 from typing import Union, List, Optional, Iterable
 from py4j.java_gateway import JavaObject
-=======
 from .rf_types import CellType, Extent, CRS
->>>>>>> 6554d0b2
 
 THIS_MODULE = 'pyrasterframes'
 
@@ -415,10 +412,6 @@
     """Compute the full column aggregate floating point histogram"""
     return _apply_column_function('rf_agg_approx_histogram', tile_col)
 
-
-<<<<<<< HEAD
-def rf_agg_stats(tile_col: Column_type) -> Column:
-=======
 def rf_agg_approx_quantiles(tile_col, probabilities, relative_error=0.00001):
     """
     Calculates the approximate quantiles of a tile column of a DataFrame.
@@ -435,8 +428,7 @@
     return Column(_jfn(_tile_col, probabilities, relative_error))
 
 
-def rf_agg_stats(tile_col):
->>>>>>> 6554d0b2
+def rf_agg_stats(tile_col: Column_type) -> Column:
     """Compute the full column aggregate floating point statistics"""
     return _apply_column_function('rf_agg_stats', tile_col)
 
@@ -455,10 +447,6 @@
     """Computes the number of NoData cells in a column"""
     return _apply_column_function('rf_agg_no_data_cells', tile_col)
 
-
-<<<<<<< HEAD
-def rf_tile_histogram(tile_col: Column_type) -> Column:
-=======
 def rf_agg_extent(extent_col):
     """Compute the aggregate extent over a column"""
     return _apply_column_function('rf_agg_extent', extent_col)
@@ -467,7 +455,6 @@
 def rf_agg_reprojected_extent(extent_col, src_crs_col, dest_crs):
     """Compute the aggregate extent over a column, first projecting from the row CRS to the destination CRS. """
     return Column(RFContext.call('rf_agg_reprojected_extent', _to_java_column(extent_col), _to_java_column(src_crs_col), CRS(dest_crs).__jvm__))
-
 
 def rf_agg_overview_raster(tile_col: Column, cols: int, rows: int, aoi: Extent,
                            tile_extent_col: Column = None, tile_crs_col: Column = None):
@@ -484,9 +471,7 @@
             cols, rows, aoi.__jvm__
         ))
 
-
-def rf_tile_histogram(tile_col):
->>>>>>> 6554d0b2
+def rf_tile_histogram(tile_col: Column_type) -> Column:
     """Compute the Tile-wise histogram"""
     return _apply_column_function('rf_tile_histogram', tile_col)
 
@@ -531,16 +516,12 @@
     return _apply_column_function('rf_render_png', red_tile_col, green_tile_col, blue_tile_col)
 
 
-<<<<<<< HEAD
-def rf_rgb_composite(red_tile_col: Column_type, green_tile_col: Column_type, blue_tile_col: Column_type) -> Column:
-=======
 def rf_render_color_ramp_png(tile_col, color_ramp_name):
     """Converts columns of tiles representing RGB channels into a PNG encoded byte array."""
     return Column(RFContext.call('rf_render_png', _to_java_column(tile_col), color_ramp_name))
 
 
-def rf_rgb_composite(red_tile_col, green_tile_col, blue_tile_col):
->>>>>>> 6554d0b2
+def rf_rgb_composite(red_tile_col: Column_type, green_tile_col: Column_type, blue_tile_col: Column_type) -> Column:
     """Converts columns of tiles representing RGB channels into a single RGB packaged tile."""
     return _apply_column_function('rf_rgb_composite', red_tile_col, green_tile_col, blue_tile_col)
 
@@ -767,17 +748,14 @@
     return _apply_column_function('rf_tile', proj_raster_col)
 
 
-<<<<<<< HEAD
-def st_geometry(geom_col: Column_type) -> Column:
-=======
 def rf_proj_raster(tile, extent, crs):
     """
     Construct a `proj_raster` structure from individual CRS, Extent, and Tile columns
     """
     return _apply_column_function('rf_proj_raster', tile, extent, crs)
 
-def st_geometry(geom_col):
->>>>>>> 6554d0b2
+
+def st_geometry(geom_col: Column_type) -> Column:
     """Convert the given extent/bbox to a polygon"""
     return _apply_column_function('st_geometry', geom_col)
 
