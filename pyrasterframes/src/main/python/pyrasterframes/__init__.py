--- conflicted
+++ resolved
@@ -31,10 +31,7 @@
 # Import RasterFrame types and functions
 from .context import RFContext
 from .version import __version__
-<<<<<<< HEAD
-=======
 from .rf_types import RasterFrame, TileExploder, TileUDT, RasterSourceUDT
->>>>>>> ce63cec0
 
 __all__ = ['RasterFrame', 'TileExploder']
 
@@ -59,20 +56,12 @@
 
 
 def get_spark_session():
-<<<<<<< HEAD
-    from pyspark.sql import SparkSession
-    import os
-=======
     """ Create a SparkSession with pyrasterframes enabled and configured. """
->>>>>>> ce63cec0
     from pyrasterframes.utils import create_rf_spark_session
 
     return create_rf_spark_session()
 
-<<<<<<< HEAD
-=======
 
->>>>>>> ce63cec0
 def _convert_df(df, sp_key=None, metadata=None):
     ctx = SparkContext._active_spark_context._rf_context
 
