--- conflicted
+++ resolved
@@ -62,20 +62,14 @@
         """Post-process options."""
         import re
         if isinstance(self.examples, str):
-<<<<<<< HEAD
             self.examples = filter(
                 lambda s: len(s) > 0,
                 re.split('\W+', self.examples)
             )
-        self.examples = map(
-            lambda x: 'examples.' + x.stem,
-            map(self._check_ex_path, self.examples)
-        )
-=======
-            self.examples = filter(lambda s: len(s) > 0, re.split('\W+', self.examples))
-        self.examples = map(lambda x: 'examples.' + path.splitext(path.basename(x))[0],
-                            map(self._check_ex_path, self.examples))
->>>>>>> 3538bda1
+            self.examples = map(
+                lambda x: 'examples.' + path.splitext(path.basename(x))[0],
+                map(self._check_ex_path, self.examples)
+            )
 
     def run(self):
         """Run the examples."""
