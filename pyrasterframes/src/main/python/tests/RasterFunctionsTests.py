#
# This software is licensed under the Apache 2 license, quoted below.
#
# Copyright 2019 Astraea, Inc.
#
# Licensed under the Apache License, Version 2.0 (the "License"); you may not
# use this file except in compliance with the License. You may obtain a copy of
# the License at
#
# [http://www.apache.org/licenses/LICENSE-2.0]
#
# Unless required by applicable law or agreed to in writing, software
# distributed under the License is distributed on an "AS IS" BASIS, WITHOUT
# WARRANTIES OR CONDITIONS OF ANY KIND, either express or implied. See the
# License for the specific language governing permissions and limitations under
# the License.
#
# SPDX-License-Identifier: Apache-2.0
#

from unittest import skip


import pyrasterframes
from pyrasterframes.rasterfunctions import *
from pyrasterframes.rf_types import *
from pyrasterframes.utils import gdal_version
from pyspark import Row
from pyspark.sql.functions import *

import numpy as np
<<<<<<< HEAD
from numpy.testing import assert_equal
from deprecation import fail_if_not_removed
=======
from numpy.testing import assert_equal, assert_allclose
>>>>>>> 6554d0b2

from unittest import skip
from . import TestEnvironment


class RasterFunctions(TestEnvironment):

    def setUp(self):
        import sys
        if not sys.warnoptions:
            import warnings
            warnings.simplefilter("ignore")
        self.create_layer()

    def test_setup(self):
        self.assertEqual(self.spark.sparkContext.getConf().get("spark.serializer"),
                         "org.apache.spark.serializer.KryoSerializer")
        print("GDAL version", gdal_version())

    def test_identify_columns(self):
        cols = self.rf.tile_columns()
        self.assertEqual(len(cols), 1, '`tileColumns` did not find the proper number of columns.')
        print("Tile columns: ", cols)
        col = self.rf.spatial_key_column()
        self.assertIsInstance(col, Column, '`spatialKeyColumn` was not found')
        print("Spatial key column: ", col)
        col = self.rf.temporal_key_column()
        self.assertIsNone(col, '`temporalKeyColumn` should be `None`')
        print("Temporal key column: ", col)

    def test_tile_creation(self):
        from pyrasterframes.rf_types import CellType

        base = self.spark.createDataFrame([1, 2, 3, 4], 'integer')
        tiles = base.select(rf_make_constant_tile(3, 3, 3, "int32"), rf_make_zeros_tile(3, 3, "int32"),
                            rf_make_ones_tile(3, 3, CellType.int32()))
        tiles.show()
        self.assertEqual(tiles.count(), 4)

    def test_multi_column_operations(self):
        df1 = self.rf.withColumnRenamed('tile', 't1').as_layer()
        df2 = self.rf.withColumnRenamed('tile', 't2').as_layer()
        df3 = df1.spatial_join(df2).as_layer()
        df3 = df3.withColumn('norm_diff', rf_normalized_difference('t1', 't2'))
        # df3.printSchema()

        aggs = df3.agg(
            rf_agg_mean('norm_diff'),
        )
        aggs.show()
        row = aggs.first()

        self.assertTrue(self.rounded_compare(row['rf_agg_mean(norm_diff)'], 0))

    def test_general(self):
        meta = self.rf.tile_layer_metadata()
        self.assertIsNotNone(meta['bounds'])
        df = self.rf.withColumn('dims', rf_dimensions('tile')) \
            .withColumn('type', rf_cell_type('tile')) \
            .withColumn('dCells', rf_data_cells('tile')) \
            .withColumn('ndCells', rf_no_data_cells('tile')) \
            .withColumn('min', rf_tile_min('tile')) \
            .withColumn('max', rf_tile_max('tile')) \
            .withColumn('mean', rf_tile_mean('tile')) \
            .withColumn('sum', rf_tile_sum('tile')) \
            .withColumn('stats', rf_tile_stats('tile')) \
            .withColumn('extent', st_extent('geometry')) \
            .withColumn('extent_geom1', st_geometry('extent')) \
            .withColumn('ascii', rf_render_ascii('tile')) \
            .withColumn('log', rf_log('tile')) \
            .withColumn('exp', rf_exp('tile')) \
            .withColumn('expm1', rf_expm1('tile')) \
            .withColumn('round', rf_round('tile')) \
            .withColumn('abs', rf_abs('tile'))

        df.first()

    def test_agg_mean(self):
        mean = self.rf.agg(rf_agg_mean('tile')).first()['rf_agg_mean(tile)']
        self.assertTrue(self.rounded_compare(mean, 10160))

    def test_agg_local_mean(self):
        from pyspark.sql import Row
        from pyrasterframes.rf_types import Tile

        # this is really testing the nodata propagation in the agg  local summation
        ct = CellType.int8().with_no_data_value(4)
        df = self.spark.createDataFrame([
            Row(tile=Tile(np.array([[1, 2, 3, 4, 5, 6]]), ct)),
            Row(tile=Tile(np.array([[1, 2, 4, 3, 5, 6]]), ct)),
        ])

        result = df.agg(rf_agg_local_mean('tile').alias('mean')).first().mean

        expected = Tile(np.array([[1.0, 2.0, 3.0, 3.0, 5.0, 6.0]]), CellType.float64())
        self.assertEqual(result, expected)

    def test_aggregations(self):
        aggs = self.rf.agg(
            rf_agg_data_cells('tile'),
            rf_agg_no_data_cells('tile'),
            rf_agg_stats('tile'),
            rf_agg_approx_histogram('tile')
        )
        row = aggs.first()

        # print(row['rf_agg_data_cells(tile)'])
        self.assertEqual(row['rf_agg_data_cells(tile)'], 387000)
        self.assertEqual(row['rf_agg_no_data_cells(tile)'], 1000)
        self.assertEqual(row['rf_agg_stats(tile)'].data_cells, row['rf_agg_data_cells(tile)'])

<<<<<<< HEAD
    @fail_if_not_removed
    def test_add_scalar(self):
        # Trivial test to trigger the deprecation failure at the right time.
        result: Row = self.rf.select(rf_local_add_double('tile', 99.9), rf_local_add_int('tile', 42)).first()
        self.assertTrue(True)
=======
    def test_agg_approx_quantiles(self):
        agg = self.rf.agg(rf_agg_approx_quantiles('tile', [0.1, 0.5, 0.9, 0.98]))
        result = agg.first()[0]
        # expected result from computing in external python process; c.f. scala tests
        assert_allclose(result, np.array([7963., 10068., 12160., 14366.]))
>>>>>>> 6554d0b2

    def test_sql(self):

        self.rf.createOrReplaceTempView("rf_test_sql")

        arith = self.spark.sql("""SELECT tile, 
                                rf_local_add(tile, 1) AS add_one, 
                                rf_local_subtract(tile, 1) AS less_one, 
                                rf_local_multiply(tile, 2) AS times_two, 
                                rf_local_divide(
                                    rf_convert_cell_type(tile, "float32"), 
                                    2) AS over_two 
                            FROM rf_test_sql""")

        arith.createOrReplaceTempView('rf_test_sql_1')
        arith.show(truncate=False)
        stats = self.spark.sql("""
            SELECT rf_tile_mean(tile) as base,
                rf_tile_mean(add_one) as plus_one,
                rf_tile_mean(less_one) as minus_one,
                rf_tile_mean(times_two) as double,
                rf_tile_mean(over_two) as half,
                rf_no_data_cells(tile) as nd
                
            FROM rf_test_sql_1
            ORDER BY rf_no_data_cells(tile)
            """)
        stats.show(truncate=False)
        stats.createOrReplaceTempView('rf_test_sql_stats')

        compare = self.spark.sql("""
            SELECT 
                plus_one - 1.0 = base as add,
                minus_one + 1.0 = base as subtract,
                double / 2.0 = base as multiply,
                half * 2.0 = base as divide,
                nd
            FROM rf_test_sql_stats
            """)

        expect_row1 = compare.orderBy('nd').first()

        self.assertTrue(expect_row1.subtract)
        self.assertTrue(expect_row1.multiply)
        self.assertTrue(expect_row1.divide)
        self.assertEqual(expect_row1.nd, 0)
        self.assertTrue(expect_row1.add)

        expect_row2 = compare.orderBy('nd', ascending=False).first()

        self.assertTrue(expect_row2.subtract)
        self.assertTrue(expect_row2.multiply)
        self.assertTrue(expect_row2.divide)
        self.assertTrue(expect_row2.nd > 0)
        self.assertTrue(expect_row2.add)  # <-- Would fail in a case where ND + 1 = 1

    def test_explode(self):
        import pyspark.sql.functions as F
        self.rf.select('spatial_key', rf_explode_tiles('tile')).show()
        # +-----------+------------+---------+-------+
        # |spatial_key|column_index|row_index|tile   |
        # +-----------+------------+---------+-------+
        # |[2,1]      |4           |0        |10150.0|
        cell = self.rf.select(self.rf.spatial_key_column(), rf_explode_tiles(self.rf.tile)) \
            .where(F.col("spatial_key.col") == 2) \
            .where(F.col("spatial_key.row") == 1) \
            .where(F.col("column_index") == 4) \
            .where(F.col("row_index") == 0) \
            .select(F.col("tile")) \
            .collect()[0][0]
        self.assertEqual(cell, 10150.0)

        # Test the sample version
        frac = 0.01
        sample_count = self.rf.select(rf_explode_tiles_sample(frac, 1872, 'tile')).count()
        print('Sample count is {}'.format(sample_count))
        self.assertTrue(sample_count > 0)
        self.assertTrue(sample_count < (frac * 1.1) * 387000)  # give some wiggle room

    def test_mask_by_value(self):
        from pyspark.sql.functions import lit

        # create an artificial mask for values > 25000; masking value will be 4
        mask_value = 4

        rf1 = self.rf.select(self.rf.tile,
                             rf_local_multiply(
                                 rf_convert_cell_type(
                                     rf_local_greater_int(self.rf.tile, 25000),
                                     "uint8"),
                                 lit(mask_value)).alias('mask'))
        rf2 = rf1.select(rf1.tile, rf_mask_by_value(rf1.tile, rf1.mask, lit(mask_value), False).alias('masked'))
        result = rf2.agg(rf_agg_no_data_cells(rf2.tile) < rf_agg_no_data_cells(rf2.masked)) \
            .collect()[0][0]
        self.assertTrue(result)

        # note supplying a `int` here, not a column to mask value
        rf3 = rf1.select(
            rf1.tile,
            rf_inverse_mask_by_value(rf1.tile, rf1.mask, mask_value).alias('masked'),
            rf_mask_by_value(rf1.tile, rf1.mask, mask_value, True).alias('masked2'),
        )
        result = rf3.agg(
            rf_agg_no_data_cells(rf3.tile) < rf_agg_no_data_cells(rf3.masked),
            rf_agg_no_data_cells(rf3.tile) < rf_agg_no_data_cells(rf3.masked2),
        ) \
            .first()
        self.assertTrue(result[0])
        self.assertTrue(result[1])  # inverse mask arg gives equivalent result

        result_equiv_tiles = rf3.select(rf_for_all(rf_local_equal(rf3.masked, rf3.masked2))).first()[0]
        self.assertTrue(result_equiv_tiles)  # inverse fn and inverse arg produce same Tile

    def test_mask_by_values(self):

        tile = Tile(np.random.randint(1, 100, (5, 5)), CellType.uint8())
        mask_tile = Tile(np.array(range(1, 26), 'uint8').reshape(5, 5))
        expected_diag_nd = Tile(np.ma.masked_array(tile.cells, mask=np.eye(5)))

        df = self.spark.createDataFrame([Row(t=tile, m=mask_tile)]) \
            .select(rf_mask_by_values('t', 'm', [0, 6, 12, 18, 24]))  # values on the diagonal
        result0 = df.first()
        # assert_equal(result0[0].cells, expected_diag_nd)
        self.assertTrue(result0[0] == expected_diag_nd)

    def test_mask_bits(self):
        t = Tile(42 * np.ones((4, 4), 'uint16'), CellType.uint16())
        # with a varitey of known values
        mask = Tile(np.array([
            [1, 1, 2720, 2720],
            [1, 6816, 6816, 2756],
            [2720, 2720, 6900, 2720],
            [2720, 6900, 6816, 1]
        ]), CellType('uint16raw'))

        df = self.spark.createDataFrame([Row(t=t, mask=mask)])

        # removes fill value 1
        mask_fill_df = df.select(rf_mask_by_bit('t', 'mask', 0, True).alias('mbb'))
        mask_fill_tile = mask_fill_df.first()['mbb']

        self.assertTrue(mask_fill_tile.cell_type.has_no_data())

        self.assertTrue(
            mask_fill_df.select(rf_data_cells('mbb')).first()[0],
            16 - 4
        )

        # mask out 6816, 6900
        mask_med_hi_cir = df.withColumn('mask_cir_mh',
                                        rf_mask_by_bits('t', 'mask', 11, 2, [2, 3])) \
            .first()['mask_cir_mh'].cells

        self.assertEqual(
            mask_med_hi_cir.mask.sum(),
            5
        )

    @skip('Issue #422 https://github.com/locationtech/rasterframes/issues/422')
    def test_mask_and_deser(self):
        # duplicates much of test_mask_bits but
        t = Tile(42 * np.ones((4, 4), 'uint16'), CellType.uint16())
        # with a varitey of known values
        mask = Tile(np.array([
            [1, 1, 2720, 2720],
            [1, 6816, 6816, 2756],
            [2720, 2720, 6900, 2720],
            [2720, 6900, 6816, 1]
        ]), CellType('uint16raw'))

        df = self.spark.createDataFrame([Row(t=t, mask=mask)])

        # removes fill value 1
        mask_fill_df = df.select(rf_mask_by_bit('t', 'mask', 0, True).alias('mbb'))
        mask_fill_tile = mask_fill_df.first()['mbb']

        self.assertTrue(mask_fill_tile.cell_type.has_no_data())

        # Unsure why this fails. mask_fill_tile.cells is all 42 unmasked.
        self.assertEqual(mask_fill_tile.cells.mask.sum(), 4,
                         f'Expected {16 - 4} data values but got the masked tile:'
                         f'{mask_fill_tile}'
                         )

    def test_mask(self):
        from pyspark.sql import Row
        from pyrasterframes.rf_types import Tile, CellType

        np.random.seed(999)
        # importantly exclude 0 from teh range because that's the nodata value for the `data_tile`'s cell type
        ma = np.ma.array(np.random.randint(1, 10, (5, 5), dtype='int8'), mask=np.random.rand(5, 5) > 0.7)
        expected_data_values = ma.compressed().size
        expected_no_data_values = ma.size - expected_data_values
        self.assertTrue(expected_data_values > 0, "Make sure random seed is cooperative ")
        self.assertTrue(expected_no_data_values > 0, "Make sure random seed is cooperative ")

        data_tile = Tile(np.ones(ma.shape, ma.dtype), CellType.uint8())

        df = self.spark.createDataFrame([Row(t=data_tile, m=Tile(ma))]) \
            .withColumn('masked_t', rf_mask('t', 'm'))

        result = df.select(rf_data_cells('masked_t')).first()[0]
        self.assertEqual(result, expected_data_values,
                         f"Masked tile should have {expected_data_values} data values but found: {df.select('masked_t').first()[0].cells}."
                         f"Original data: {data_tile.cells}"
                         f"Masked by {ma}")

        nd_result = df.select(rf_no_data_cells('masked_t')).first()[0]
        self.assertEqual(nd_result, expected_no_data_values)

        # deser of tile is correct
        self.assertEqual(
            df.select('masked_t').first()[0].cells.compressed().size,
            expected_data_values
        )

    def test_extract_bits(self):
        one = np.ones((6, 6), 'uint8')
        t = Tile(84 * one)
        df = self.spark.createDataFrame([Row(t=t)])
        result_py_literals = df.select(rf_local_extract_bits('t', 2, 3)).first()[0]
        # expect value binary 84 => 1010100 => 101
        assert_equal(result_py_literals.cells, 5 * one)

        result_cols = df.select(rf_local_extract_bits('t', lit(2), lit(3))).first()[0]
        assert_equal(result_cols.cells, 5 * one)

    def test_resample(self):
        from pyspark.sql.functions import lit
        result = self.rf.select(
            rf_tile_min(rf_local_equal(
                rf_resample(rf_resample(self.rf.tile, lit(2)), lit(0.5)),
                self.rf.tile))
        ).collect()[0][0]

        self.assertTrue(result == 1)  # short hand for all values are true

    def test_exists_for_all(self):
        df = self.rf.withColumn('should_exist', rf_make_ones_tile(5, 5, 'int8')) \
            .withColumn('should_not_exist', rf_make_zeros_tile(5, 5, 'int8'))

        should_exist = df.select(rf_exists(df.should_exist).alias('se')).take(1)[0].se
        self.assertTrue(should_exist)

        should_not_exist = df.select(rf_exists(df.should_not_exist).alias('se')).take(1)[0].se
        self.assertTrue(not should_not_exist)

        self.assertTrue(df.select(rf_for_all(df.should_exist).alias('se')).take(1)[0].se)
        self.assertTrue(not df.select(rf_for_all(df.should_not_exist).alias('se')).take(1)[0].se)

    def test_cell_type_in_functions(self):
        from pyrasterframes.rf_types import CellType
        ct = CellType.float32().with_no_data_value(-999)

        df = self.rf.withColumn('ct_str', rf_convert_cell_type('tile', ct.cell_type_name)) \
            .withColumn('ct', rf_convert_cell_type('tile', ct)) \
            .withColumn('make', rf_make_constant_tile(99, 3, 4, CellType.int8())) \
            .withColumn('make2', rf_with_no_data('make', 99))

        result = df.select('ct', 'ct_str', 'make', 'make2').first()

        self.assertEqual(result['ct'].cell_type, ct)
        self.assertEqual(result['ct_str'].cell_type, ct)
        self.assertEqual(result['make'].cell_type, CellType.int8())

        counts = df.select(
            rf_no_data_cells('make').alias("nodata1"),
            rf_data_cells('make').alias("data1"),
            rf_no_data_cells('make2').alias("nodata2"),
            rf_data_cells('make2').alias("data2")
        ).first()

        self.assertEqual(counts["data1"], 3 * 4)
        self.assertEqual(counts["nodata1"], 0)
        self.assertEqual(counts["data2"], 0)
        self.assertEqual(counts["nodata2"], 3 * 4)
        self.assertEqual(result['make2'].cell_type, CellType.int8().with_no_data_value(99))

    def test_render_composite(self):
        cat = self.spark.createDataFrame([
            Row(red=self.l8band_uri(4), green=self.l8band_uri(3), blue=self.l8band_uri(2))
        ])
        rf = self.spark.read.raster(cat, catalog_col_names=cat.columns)

        # Test composite construction
        rgb = rf.select(rf_tile(rf_rgb_composite('red', 'green', 'blue')).alias('rgb')).first()['rgb']

        # TODO: how to better test this?
        self.assertIsInstance(rgb, Tile)
        self.assertEqual(rgb.dimensions(), [186, 169])

        ## Test PNG generation
        png_bytes = rf.select(rf_render_png('red', 'green', 'blue').alias('png')).first()['png']
        # Look for the PNG magic cookie
        self.assert_png(png_bytes)

    def test_rf_interpret_cell_type_as(self):
        from pyspark.sql import Row
        from pyrasterframes.rf_types import Tile

        df = self.spark.createDataFrame([
            Row(t=Tile(np.array([[1, 3, 4], [5, 0, 3]]), CellType.uint8().with_no_data_value(5)))
        ])
        df = df.withColumn('tile', rf_interpret_cell_type_as('t', 'uint8ud3'))  # threes become ND
        result = df.select(rf_tile_sum(rf_local_equal('t', lit(3))).alias('threes')).first()['threes']
        self.assertEqual(result, 2)

        result_5 = df.select(rf_tile_sum(rf_local_equal('t', lit(5))).alias('fives')).first()['fives']
        self.assertEqual(result_5, 0)

    def test_rf_local_data_and_no_data(self):
        from pyspark.sql import Row
        from pyrasterframes.rf_types import Tile

        nd = 5
        t = Tile(
            np.array([[1, 3, 4], [nd, 0, 3]]),
            CellType.uint8().with_no_data_value(nd))
        # note the convert is due to issue #188
        df = self.spark.createDataFrame([Row(t=t)])\
            .withColumn('lnd', rf_convert_cell_type(rf_local_no_data('t'), 'uint8')) \
            .withColumn('ld',  rf_convert_cell_type(rf_local_data('t'),    'uint8'))

        result = df.first()
        result_nd = result['lnd']
        assert_equal(result_nd.cells, t.cells.mask)

        result_d = result['ld']
        assert_equal(result_d.cells, np.invert(t.cells.mask))

    def test_rf_local_is_in(self):
        from pyspark.sql.functions import lit, array, col
        from pyspark.sql import Row

        nd = 5
        t = Tile(
            np.array([[1, 3, 4], [nd, 0, 3]]),
            CellType.uint8().with_no_data_value(nd))
        # note the convert is due to issue #188
        df = self.spark.createDataFrame([Row(t=t)]) \
            .withColumn('a', array(lit(3), lit(4))) \
            .withColumn('in2', rf_convert_cell_type(
                rf_local_is_in(col('t'), array(lit(0), lit(4))),
                'uint8')) \
            .withColumn('in3', rf_convert_cell_type(rf_local_is_in('t', 'a'), 'uint8')) \
            .withColumn('in4', rf_convert_cell_type(
                rf_local_is_in('t', array(lit(0), lit(4), lit(3))),
                'uint8')) \
            .withColumn('in_list', rf_convert_cell_type(rf_local_is_in(col('t'), [4, 1]), 'uint8'))

        result = df.first()
        self.assertEqual(result['in2'].cells.sum(), 2)
        assert_equal(result['in2'].cells, np.isin(t.cells, np.array([0, 4])))
        self.assertEqual(result['in3'].cells.sum(), 3)
        self.assertEqual(result['in4'].cells.sum(), 4)
        self.assertEqual(result['in_list'].cells.sum(), 2,
                         "Tile value {} should contain two 1s as: [[1, 0, 1],[0, 0, 0]]"
                         .format(result['in_list'].cells))

    def test_rf_agg_overview_raster(self):
        width = 500
        height = 400
        agg = self.prdf.select(rf_agg_extent(rf_extent(self.prdf.proj_raster)).alias("extent")).first().extent
        crs = self.prdf.select(rf_crs(self.prdf.proj_raster).alias("crs")).first().crs.crsProj4
        aoi = Extent.from_row(agg)
        aoi = aoi.reproject(crs, "EPSG:3857")
        aoi = aoi.buffer(-(aoi.width * 0.2))

        ovr = self.prdf.select(rf_agg_overview_raster(self.prdf.proj_raster, width, height, aoi).alias("agg"))
        png = ovr.select(rf_render_color_ramp_png('agg', 'Greyscale64')).first()[0]
        self.assert_png(png)

        # with open('/tmp/test_rf_agg_overview_raster.png', 'wb') as f:
        #     f.write(png)

    def test_rf_proj_raster(self):
        df = self.prdf.select(rf_proj_raster(rf_tile('proj_raster'),
                                             rf_extent('proj_raster'),
                                             rf_crs('proj_raster')).alias('roll_your_own'))
        self.assertIn('tile_context', df.schema['roll_your_own'].dataType.fieldNames())
<|MERGE_RESOLUTION|>--- conflicted
+++ resolved
@@ -29,12 +29,8 @@
 from pyspark.sql.functions import *
 
 import numpy as np
-<<<<<<< HEAD
-from numpy.testing import assert_equal
 from deprecation import fail_if_not_removed
-=======
 from numpy.testing import assert_equal, assert_allclose
->>>>>>> 6554d0b2
 
 from unittest import skip
 from . import TestEnvironment
@@ -146,19 +142,17 @@
         self.assertEqual(row['rf_agg_no_data_cells(tile)'], 1000)
         self.assertEqual(row['rf_agg_stats(tile)'].data_cells, row['rf_agg_data_cells(tile)'])
 
-<<<<<<< HEAD
     @fail_if_not_removed
     def test_add_scalar(self):
         # Trivial test to trigger the deprecation failure at the right time.
         result: Row = self.rf.select(rf_local_add_double('tile', 99.9), rf_local_add_int('tile', 42)).first()
         self.assertTrue(True)
-=======
+        
     def test_agg_approx_quantiles(self):
         agg = self.rf.agg(rf_agg_approx_quantiles('tile', [0.1, 0.5, 0.9, 0.98]))
         result = agg.first()[0]
         # expected result from computing in external python process; c.f. scala tests
         assert_allclose(result, np.array([7963., 10068., 12160., 14366.]))
->>>>>>> 6554d0b2
 
     def test_sql(self):
 
