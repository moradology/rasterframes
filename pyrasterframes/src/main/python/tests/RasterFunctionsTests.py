--- conflicted
+++ resolved
@@ -360,7 +360,6 @@
         result_d = result['ld']
         assert_equal(result_d.cells, np.invert(t.cells.mask))
 
-<<<<<<< HEAD
     def test_rf_local_is_in(self):
         from pyspark.sql.functions import lit, array, col
         from pyspark.sql import Row
@@ -391,7 +390,7 @@
         self.assertEqual(result['in_list'].cells.sum(), 2,
                          "Tile value {} should contain two 1s as: [[1, 0, 1],[0, 0, 0]]"
                          .format(result['in_list'].cells))
-=======
+
     def test_rf_spatial_index(self):
         from pyspark.sql.functions import min as F_min
         result_one_arg = self.df.select(rf_spatial_index('tile').alias('ix')) \
@@ -402,5 +401,4 @@
                             .agg(F_min('ix')).first()[0]
 
         self.assertEqual(result_two_arg, result_one_arg)
-        self.assertEqual(result_one_arg, 55179438768)  # this is a bit more fragile but less important
->>>>>>> 549c3084
+        self.assertEqual(result_one_arg, 55179438768)  # this is a bit more fragile but less important