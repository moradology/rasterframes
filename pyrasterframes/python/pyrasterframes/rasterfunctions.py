--- conflicted
+++ resolved
@@ -99,6 +99,7 @@
     _.__doc__ = 'Create a tile where cells in the grid defined by cols, rows, and bounds are filled with the given value.'
     _.__module__ = THIS_MODULE
     return _
+
 
 def _create_reproject_geometry():
     """ Create a function mapping to the Scala reprojectGeometry function. """
@@ -113,6 +114,7 @@
     _.__module__ = THIS_MODULE
     return _
 
+
 def _create_explode_tiles():
     """ Create a function mapping to Scala explodeTiles function """
     def _(*args):
@@ -124,21 +126,19 @@
     _.__module__ = THIS_MODULE
     return _
 
-<<<<<<< HEAD
+
 def _create_explode_tiles_sample():
     """ Create a function mapping to Scala explodeTilesSample function"""
-    def _(sample_frac, *tile_cols):
+    def _(sample_frac, seed, *tile_cols):
         jfcn = RFContext.active().lookup('explodeTilesSample')
         jcols = [_to_java_column(arg) for arg in tile_cols]
-        return Column(jfcn(sample_frac, RFContext.active().list_to_seq(jcols)))
+        return Column(jfcn(sample_frac, seed, RFContext.active().list_to_seq(jcols)))
 
     _.__name__ = 'explodeTilesSample'
     _.__doc__ = 'Create a row for a sample of cells in Tile columns.'
     _.__module__ = THIS_MODULE
     return _
 
-
-=======
 
 def _create_maskByValue():
     """ Create a function mapping to Scala maskByValue function """
@@ -150,24 +150,20 @@
     _.__module__ = THIS_MODULE
     return _
 
->>>>>>> a61c0e34
+
 _rf_unique_functions = {
+    'arrayToTile': _create_arrayToTile(),
     'assembleTile': _create_assembleTile(),
-    'arrayToTile': _create_arrayToTile(),
     'cellTypes': lambda: _context_call('cellTypes'),
     'convertCellType': _create_convertCellType(),
     'explodeTiles': _create_explode_tiles(),
     'explodeTilesSample': _create_explode_tiles_sample(),
     'makeConstantTile': _create_makeConstantTile(),
+    'maskByValue': _create_maskByValue(),
     'rasterize': _create_rasterize(),
     'reprojectGeometry': _create_reproject_geometry(),
-<<<<<<< HEAD
     'tileOnes': _create_tileOnes(),
     'tileZeros': _create_tileZeros(),
-=======
-    'explodeTiles': _create_explode_tiles(),
-    'maskByValue': _create_maskByValue(),
->>>>>>> a61c0e34
 }
 
 
