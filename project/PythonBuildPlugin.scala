--- conflicted
+++ resolved
@@ -51,21 +51,6 @@
   }
   import autoImport._
 
-<<<<<<< HEAD
-=======
-  def copySources(srcDir: SettingKey[File], destDir: SettingKey[File], deleteFirst: Boolean) = Def.task {
-    val s = streams.value
-    val src = srcDir.value
-    val dest = destDir.value
-    if (deleteFirst)
-      IO.delete(dest)
-    dest.mkdirs()
-    s.log.info(s"Copying '$src' to '$dest'")
-    IO.copyDirectory(src, dest)
-    dest
-  }
-
->>>>>>> 3538bda1
   val copyPySources = Def.sequential(
     copySources(Compile / pythonSource, Python / target, true),
     copySources(Test / pythonSource, Python / test / target, false)
@@ -137,11 +122,6 @@
       testQuick := pySetup.toTask(" test").value,
       executeTests := Def.sequential(
         assembly,
-<<<<<<< HEAD
-        pySetup.toTask(" test")
-      ).value,
-      testQuick := pySetup.toTask(" test").value
-=======
         Def.task {
           val resultCode = pySetup.toTask(" test").value
           val msg = resultCode match {
@@ -182,7 +162,6 @@
         result
         Tests.Output(result.result, Map("PyRasterFramesTests" -> result), Iterable(pySummary))
       }).value
->>>>>>> 3538bda1
     )) ++
     addArtifact(Python / packageBin / artifact, Python / packageBin)
 }